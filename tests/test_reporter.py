--- conflicted
+++ resolved
@@ -303,9 +303,5 @@
         ]
     )
     def test_reporter_fetch_io_loop_works_as_expected(self, channel, sender, expected):
-<<<<<<< HEAD
-        result = Reporter.fetch_io_loop(channel, sender)
-=======
         result = Reporter._fetch_io_loop(channel, sender)
->>>>>>> 3dd9149c
         assert expected == result